--- conflicted
+++ resolved
@@ -1,8 +1,5 @@
-<<<<<<< HEAD
-=======
 """Helper methods to support tiling."""
 
->>>>>>> e7b759ee
 using Images, ImageIO, Interpolations
 
 # HTTP response headers for tile images
