--- conflicted
+++ resolved
@@ -181,16 +181,12 @@
     return tile_dims
 end
 
-<<<<<<< HEAD
 function get_auth_middleware(config :: Dict)
     # Setup auth middleware - depends on config.toml - can return identity func
     auth = setup_jwt_middleware(config)
     return [auth]
 end
 
-function start_server(config_path)
-    @info "Launching server...please wait"
-=======
 """
     warmup_cache(config_path::String)
 
@@ -201,14 +197,13 @@
     setup_regional_data(config)
 end
 
+
 function start_server(config_path)
     @info "Launching server... please wait"
->>>>>>> 028f1941
 
     @info "Parsing configuration from $(config_path)..."
     config = TOML.parsefile(config_path)
     @info "Successfully parsed configuration."
-<<<<<<< HEAD
 
     # setting up middleware
     @info "Setting up middleware."
@@ -221,7 +216,6 @@
 
     @info "Setting up tile routes..."
     setup_tile_routes(auth)
-=======
 
     @info "Setting up region routes..."
     setup_region_routes(config)
@@ -229,7 +223,6 @@
 
     @info "Setting up tile routes..."
     setup_tile_routes()
->>>>>>> 028f1941
     @info "Completed tile routes setup."
 
     @info "Initialisation complete, starting server on port 8000."
